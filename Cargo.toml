--- conflicted
+++ resolved
@@ -13,14 +13,8 @@
 license="MIT"
 
 [dependencies]
-<<<<<<< HEAD
 chrono = { version = "0.4", default-features = false, features = ["alloc", "clock"] }
 scanlex = "0.1.2"
-=======
-chrono = "0.4"
-scanlex = "0.1"
-time = "0.1"
->>>>>>> ed73c533
 
 [dev-dependencies]
 lapp = "0.3"
